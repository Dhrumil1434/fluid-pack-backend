--- conflicted
+++ resolved
@@ -3,21 +3,6 @@
 import { StatusCodes } from 'http-status-codes';
 import { ApiError } from '../utils/ApiError';
 
-<<<<<<< HEAD
-export const validateRequest = (
-  schema: Joi.ObjectSchema,
-  source: 'body' | 'params' | 'query' = 'body'
-) => {
-  return (req: Request, res: Response, next: NextFunction) => {
-    const dataToValidate = req[source];
-
-    const { error } = schema.validate(dataToValidate, { abortEarly: false });
-    if (error) {
-      const errors = error.details.map((err) => ({
-        field: err.path.join('.'),
-        message: err.message,
-      }));
-=======
 /**
  * Common function to handle Joi validation
  */
@@ -63,7 +48,6 @@
     next();
   };
 };
->>>>>>> 61aca087
 
 /**
  * Middleware to validate request parameters
