<<<<<<< HEAD
// permission-config.route.ts

=======
// routes/permissionConfig.routes.ts
>>>>>>> 61aca087
import { Router } from 'express';
import {
  createPermissionConfigSchema,
  updatePermissionConfigSchema,
  checkPermissionSchema,
  actionParamSchema,
  idParamSchema,
  paginationQuerySchema,
  permissionCheckQuerySchema,
  categoryValidationSchema,
} from '../modules/admin/permissionConfig/validators/permissionConfig.validator';
import { validateRequest } from '../middlewares/validateRequest';
// import { validateParams } from '../middlewares/validateParams';
import { validateParams } from '../middlewares/validateRequest';
import { validateQuery } from '../middlewares/validateRequest';
import PermissionConfigController from '../modules/admin/permissionConfig/permissionConfig.controller';

import { verifyJWT } from '../middlewares/auth.middleware';
import { AuthRole } from '../middlewares/auth-role.middleware';

const router = Router();

// Create permission configuration - Admin only
router.post(
  '/',
  verifyJWT,
  AuthRole('admin'),

  validateRequest(createPermissionConfigSchema),
  PermissionConfigController.createPermissionConfig,
);

// Get all permission configurations with pagination - Admin only
router.get(
  '/',
  verifyJWT,
  AuthRole('admin'),

  validateQuery(paginationQuerySchema),
  PermissionConfigController.getAllPermissionConfigs,
);

// Get permission configurations by action - Admin only
router.get(
  '/action/:action',
  verifyJWT,
  AuthRole('admin'),
<<<<<<< HEAD
  upload.any(),
  validateRequest(actionParamSchema, 'params'),
=======

  validateParams(actionParamSchema),
  validateQuery(paginationQuerySchema),
>>>>>>> 61aca087
  PermissionConfigController.getPermissionConfigsByAction,
);

// Check user permissions (for current user) - All authenticated users
router.get(
  '/my-permissions',
  verifyJWT,

  validateQuery(permissionCheckQuerySchema),
  PermissionConfigController.getMyPermissions,
);

// Check permission for specific action and resource (POST) - All authenticated users
router.post(
  '/check',
  verifyJWT,

  validateRequest(checkPermissionSchema),
  PermissionConfigController.checkPermission,
);

// Check resource permission via GET - All authenticated users
router.get(
  '/check/:action',
  verifyJWT,
  validateParams(actionParamSchema),
  validateQuery(permissionCheckQuerySchema),
  PermissionConfigController.checkResourcePermission,
);

// Validate category IDs utility endpoint - Admin only
router.post(
  '/validate-categories',
  verifyJWT,
  AuthRole('admin'),

  validateRequest(categoryValidationSchema),
  PermissionConfigController.validateCategoryIds,
);

// Get permission configuration by ID - Admin only
router.get(
  '/:id',
  verifyJWT,
  AuthRole('admin'),
<<<<<<< HEAD
  upload.any(),
  validateRequest(idParamSchema , 'params'),
=======

  validateParams(idParamSchema),
>>>>>>> 61aca087
  PermissionConfigController.getPermissionConfigById,
);

// Update permission configuration - Admin only
router.put(
  '/:id',
  verifyJWT,
  AuthRole('admin'),

  validateParams(idParamSchema),
  validateRequest(updatePermissionConfigSchema),
  PermissionConfigController.updatePermissionConfig,
);

// Toggle permission configuration active status - Admin only
router.patch(
  '/:id/toggle',
  verifyJWT,
  AuthRole('admin'),

  validateParams(idParamSchema),
  PermissionConfigController.togglePermissionConfig,
);

// Delete permission configuration - Admin only
router.delete(
  '/:id',
  verifyJWT,
  AuthRole('admin'),

  validateParams(idParamSchema),
  PermissionConfigController.deletePermissionConfig,
);

export default router;<|MERGE_RESOLUTION|>--- conflicted
+++ resolved
@@ -1,9 +1,4 @@
-<<<<<<< HEAD
-// permission-config.route.ts
-
-=======
 // routes/permissionConfig.routes.ts
->>>>>>> 61aca087
 import { Router } from 'express';
 import {
   createPermissionConfigSchema,
@@ -51,14 +46,9 @@
   '/action/:action',
   verifyJWT,
   AuthRole('admin'),
-<<<<<<< HEAD
-  upload.any(),
-  validateRequest(actionParamSchema, 'params'),
-=======
 
   validateParams(actionParamSchema),
   validateQuery(paginationQuerySchema),
->>>>>>> 61aca087
   PermissionConfigController.getPermissionConfigsByAction,
 );
 
@@ -104,13 +94,8 @@
   '/:id',
   verifyJWT,
   AuthRole('admin'),
-<<<<<<< HEAD
-  upload.any(),
-  validateRequest(idParamSchema , 'params'),
-=======
 
   validateParams(idParamSchema),
->>>>>>> 61aca087
   PermissionConfigController.getPermissionConfigById,
 );
 
